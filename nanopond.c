/* *********************************************************************** */
/*                                                                         */
/* Nanopond version 2.0 -- A teeny tiny artificial life virtual machine    */
/* Copyright (C) Adam Ierymenko                                            */
/* MIT license -- see LICENSE.txt                                          */
/*                                                                         */
/* *********************************************************************** */

/*
 * Changelog:
 *
 * 1.0 - Initial release
 * 1.1 - Made empty cells get initialized with 0xffff... instead of zeros
 *       when the simulation starts. This makes things more consistent with
 *       the way the output buf is treated for self-replication, though
 *       the initial state rapidly becomes irrelevant as the simulation
 *       gets going.  Also made one or two very minor performance fixes.
 * 1.2 - Added statistics for execution frequency and metabolism, and made
 *       the visualization use 16bpp color.
 * 1.3 - Added a few other statistics.
 * 1.4 - Replaced SET with KILL and changed EAT to SHARE. The SHARE idea
 *       was contributed by Christoph Groth (http://www.falma.de/). KILL
 *       is a variation on the original EAT that is easier for cells to
 *       make use of.
 * 1.5 - Made some other instruction changes such as XCHG and added a
 *       penalty for failed KILL attempts. Also made access permissions
 *       stochastic.
 * 1.6 - Made cells all start facing in direction 0. This removes a bit
 *       of artificiality and requires cells to evolve the ability to
 *       turn in various directions in order to reproduce in anything but
 *       a straight line. It also makes pretty graphics.
 * 1.7 - Added more statistics, such as original lineage, and made the
 *       genome dump files CSV files as well.
 * 1.8 - Fixed LOOP/REP bug reported by user Sotek.  Thanks!  Also
 *       reduced the default mutation rate a bit.
 * 1.9 - Added a bunch of changes suggested by Christoph Groth: a better
 *       coloring algorithm, right click to switch coloring schemes (two
 *       are currently supported), and a few speed optimizations. Also
 *       changed visualization so that cells with generations less than 2
 *       are no longer shown.
 * 2.0 - Ported to SDL2 by Charles Huber, and added simple pthread based
 *       threading to make it take advantage of modern machines.
 */

/*
 * Nanopond is just what it says: a very very small and simple artificial
 * life virtual machine.
 *
 * It is a "small evolving program" based artificial life system of the same
 * general class as Tierra, Avida, and Archis.  It is written in very tight
 * and efficient C code to make it as fast as possible, and is so small that
 * it consists of only one .c file.
 *
 * How Nanopond works:
 *
 * The Nanopond world is called a "pond."  It is an NxN two dimensional
 * array of Cell structures, and it wraps at the edges (it's toroidal).
 * Each Cell structure consists of a few attributes that are there for
 * statistics purposes, an energy level, and an array of POND_DEPTH
 * four-bit values.  (The four-bit values are actually stored in an array
 * of machine-size words.)  The array in each cell contains the genome
 * associated with that cell, and POND_DEPTH is therefore the maximum
 * allowable size for a cell genome.
 *
 * The first four bit value in the genome is called the "logo." What that is
 * for will be explained later. The remaining four bit values each code for
 * one of 16 instructions. Instruction zero (0x0) is NOP (no operation) and
 * instruction 15 (0xf) is STOP (stop cell execution). Read the code to see
 * what the others are. The instructions are exceptionless and lack fragile
 * operands. This means that *any* arbitrary sequence of instructions will
 * always run and will always do *something*. This is called an evolvable
 * instruction set, because programs coded in an instruction set with these
 * basic characteristics can mutate. The instruction set is also
 * Turing-complete, which means that it can theoretically do anything any
 * computer can do. If you're curious, the instruciton set is based on this:
 * http://www.muppetlabs.com/~breadbox/bf/
 *
 * At the center of Nanopond is a core loop. Each time this loop executes,
 * a clock counter is incremented and one or more things happen:
 *
 * - Every REPORT_FREQUENCY clock ticks a line of comma seperated output
 *   is printed to STDOUT with some statistics about what's going on.
 * - Every INFLOW_FREQUENCY clock ticks a random x,y location is picked,
 *   energy is added (see INFLOW_RATE_MEAN and INFLOW_RATE_DEVIATION)
 *   and it's genome is filled with completely random bits.  Statistics
 *   are also reset to generation==0 and parentID==0 and a new cell ID
 *   is assigned.
 * - Every tick a random x,y location is picked and the genome inside is
 *   executed until a STOP instruction is encountered or the cell's
 *   energy counter reaches zero. (Each instruction costs one unit energy.)
 *
 * The cell virtual machine is an extremely simple register machine with
 * a single four bit register, one memory pointer, one spare memory pointer
 * that can be exchanged with the main one, and an output buffer. When
 * cell execution starts, this output buffer is filled with all binary 1's
 * (0xffff....). When cell execution is finished, if the first byte of
 * this buffer is *not* 0xff, then the VM says "hey, it must have some
 * data!". This data is a candidate offspring; to reproduce cells must
 * copy their genome data into the output buffer.
 *
 * When the VM sees data in the output buffer, it looks at the cell
 * adjacent to the cell that just executed and checks whether or not
 * the cell has permission (see below) to modify it. If so, then the
 * contents of the output buffer replace the genome data in the
 * adjacent cell. Statistics are also updated: parentID is set to the
 * ID of the cell that generated the output and generation is set to
 * one plus the generation of the parent.
 *
 * A cell is permitted to access a neighboring cell if:
 *    - That cell's energy is zero
 *    - That cell's parentID is zero
 *    - That cell's logo (remember?) matches the trying cell's "guess"
 *
 * Since randomly introduced cells have a parentID of zero, this allows
 * real living cells to always replace them or eat them.
 *
 * The "guess" is merely the value of the register at the time that the
 * access attempt occurs.
 *
 * Permissions determine whether or not an offspring can take the place
 * of the contents of a cell and also whether or not the cell is allowed
 * to EAT (an instruction) the energy in it's neighbor.
 *
 * If you haven't realized it yet, this is why the final permission
 * criteria is comparison against what is called a "guess." In conjunction
 * with the ability to "eat" neighbors' energy, guess what this permits?
 *
 * Since this is an evolving system, there have to be mutations. The
 * MUTATION_RATE sets their probability. Mutations are random variations
 * with a frequency defined by the mutation rate to the state of the
 * virtual machine while cell genomes are executing. Since cells have
 * to actually make copies of themselves to replicate, this means that
 * these copies can vary if mutations have occurred to the state of the
 * VM while copying was in progress.
 *
 * What results from this simple set of rules is an evolutionary game of
 * "corewar." In the beginning, the process of randomly generating cells
 * will cause self-replicating viable cells to spontaneously emerge. This
 * is something I call "random genesis," and happens when some of the
 * random gak turns out to be a program able to copy itself. After this,
 * evolution by natural selection takes over. Since natural selection is
 * most certainly *not* random, things will start to get more and more
 * ordered and complex (in the functional sense). There are two commodities
 * that are scarce in the pond: space in the NxN grid and energy. Evolving
 * cells compete for access to both.
 *
 * If you want more implementation details such as the actual instruction
 * set, read the source. It's well commented and is not that hard to
 * read. Most of it's complexity comes from the fact that four-bit values
 * are packed into machine size words by bit shifting. Once you get that,
 * the rest is pretty simple.
 *
 * Nanopond, for it's simplicity, manifests some really interesting
 * evolutionary dynamics. While I haven't run the kind of multiple-
 * month-long experiment necessary to really see this (I might!), it
 * would appear that evolution in the pond doesn't get "stuck" on just
 * one or a few forms the way some other simulators are apt to do.
 * I think simplicity is partly reponsible for this along with what
 * biologists call embeddedness, which means that the cells are a part
 * of their own world.
 *
 * Run it for a while... the results can be... interesting!
 *
 * Running Nanopond:
 *
 * Nanopond can use SDL (Simple Directmedia Layer) for screen output. If
 * you don't have SDL, comment out USE_SDL below and you'll just see text
 * statistics and get genome data dumps. (Turning off SDL will also speed
 * things up slightly.)
 *
 * After looking over the tunable parameters below, compile Nanopond and
 * run it. Here are some example compilation commands from Linux:
 *
 * For Pentiums:
 *  gcc -O6 -march=pentium -funroll-loops -fomit-frame-pointer -s
 *   -o nanopond nanopond.c -lSDL
 *
 * For Athlons with gcc 4.0+:
 *  gcc -O6 -msse -mmmx -march=athlon -mtune=athlon -ftree-vectorize
 *   -funroll-loops -fomit-frame-pointer -o nanopond nanopond.c -lSDL
 *
 * The second line is for gcc 4.0 or newer and makes use of GCC's new
 * tree vectorizing feature. This will speed things up a bit by
 * compiling a few of the loops into MMX/SSE instructions.
 *
 * This should also work on other Posix-compliant OSes with relatively
 * new C compilers. (Really old C compilers will probably not work.)
 * On other platforms, you're on your own! On Windows, you will probably
 * need to find and download SDL if you want pretty graphics and you
 * will need a compiler. MinGW and Borland's BCC32 are both free. I
 * would actually expect those to work better than Microsoft's compilers,
 * since MS tends to ignore C/C++ standards. If stdint.h isn't around,
 * you can fudge it like this:
 *
 * #define uintptr_t unsigned long (or whatever your machine size word is)
 * #define uint8_t unsigned char
 * #define uint16_t unsigned short
 * #define uint64_t unsigned long long (or whatever is your 64-bit int)
 *
 * When Nanopond runs, comma-seperated stats (see doReport() for
 * the columns) are output to stdout and various messages are output
 * to stderr. For example, you might do:
 *
 * ./nanopond >>stats.csv 2>messages.txt &
 *
 * To get both in seperate files.
 *
 * Have fun!
 */

/* ----------------------------------------------------------------------- */
/* Tunable parameters                                                      */
/* ----------------------------------------------------------------------- */

/* Frequency of comprehensive reports-- lower values will provide more
 * info while slowing down the simulation. Higher values will give less
 * frequent updates. */
/* This is also the frequency of screen refreshes if SDL is enabled. */
#define REPORT_FREQUENCY 200000

/* Mutation rate -- range is from 0 (none) to 0xffffffff (all mutations!) */
/* To get it from a float probability from 0.0 to 1.0, multiply it by
 * 4294967295 (0xffffffff) and round. */
#define MUTATION_RATE 5000

/* How frequently should random cells / energy be introduced?
 * Making this too high makes things very chaotic. Making it too low
 * might not introduce enough energy. */
#define INFLOW_FREQUENCY 100

/* Base amount of energy to introduce per INFLOW_FREQUENCY ticks */
#define INFLOW_RATE_BASE 600

/* A random amount of energy between 0 and this is added to
 * INFLOW_RATE_BASE when energy is introduced. Comment this out for
 * no variation in inflow rate. */
#define INFLOW_RATE_VARIATION 1000

/* Size of pond in X and Y dimensions. */
#define POND_SIZE_X 800
#define POND_SIZE_Y 600

/* Depth of pond in four-bit codons -- this is the maximum
 * genome size. This *must* be a multiple of 16! */
#define POND_DEPTH 1024

/* This is the divisor that determines how much energy is taken
 * from cells when they try to KILL a viable cell neighbor and
 * fail. Higher numbers mean lower penalties. */
#define FAILED_KILL_PENALTY 3

/* Define this to use SDL. To use SDL, you must have SDL headers
 * available and you must link with the SDL library when you compile. */
/* Comment this out to compile without SDL visualization support. */
<<<<<<< HEAD
//#define USE_SDL 1
=======
// #define USE_SDL 1
>>>>>>> bef3fb9b

/* Define this to use threads, and how many threads to create */
#define USE_PTHREADS_COUNT 4

/* ----------------------------------------------------------------------- */

#include <stdint.h>
#include <stdio.h>
#include <stdlib.h>
#include <string.h>
#include <time.h>

#ifdef USE_PTHREADS_COUNT
#include <pthread.h>
#endif

#ifdef USE_SDL
#ifdef _MSC_VER
#include <SDL.h>
#else
#include <SDL2/SDL.h>
#endif /* _MSC_VER */
#endif /* USE_SDL */

volatile uint64_t prngState[2];
static inline uintptr_t getRandom()
{
	// https://en.wikipedia.org/wiki/Xorshift#xorshift.2B
	uint64_t x = prngState[0];
	const uint64_t y = prngState[1];
	prngState[0] = y;
	x ^= x << 23;
	const uint64_t z = x ^ y ^ (x >> 17) ^ (y >> 26);
	prngState[1] = z;
	return (uintptr_t)(z + y);
}

/* Pond depth in machine-size words.  This is calculated from
 * POND_DEPTH and the size of the machine word. (The multiplication
 * by two is due to the fact that there are two four-bit values in
 * each eight-bit byte.) */
#define POND_DEPTH_SYSWORDS (POND_DEPTH / (sizeof(uintptr_t) * 2))

/* Number of bits in a machine-size word */
#define SYSWORD_BITS (sizeof(uintptr_t) * 8)

/* Constants representing neighbors in the 2D grid. */
#define N_LEFT 0
#define N_RIGHT 1
#define N_UP 2
#define N_DOWN 3

/* Word and bit at which to start execution */
/* This is after the "logo" */
#define EXEC_START_WORD 0
#define EXEC_START_BIT 4

/* Number of bits set in binary numbers 0000 through 1111 */
static const uintptr_t BITS_IN_FOURBIT_WORD[16] = { 0,1,1,2,1,2,2,3,1,2,2,3,2,3,3,4 };

/**
 * Structure for a cell in the pond
 */
struct Cell
{
	/* Globally unique cell ID */
	uint64_t ID;
	
	/* ID of the cell's parent */
	uint64_t parentID;
	
	/* Counter for original lineages -- equal to the cell ID of
	 * the first cell in the line. */
	uint64_t lineage;
	
	/* Generations start at 0 and are incremented from there. */
	uintptr_t generation;
	
	/* Energy level of this cell */
	uintptr_t energy;

	/* Memory space for cell genome (genome is stored as four
	 * bit instructions packed into machine size words) */
	uintptr_t genome[POND_DEPTH_SYSWORDS];

#ifdef USE_PTHREADS_COUNT
	pthread_mutex_t lock;
#endif
};

/* The pond is a 2D array of cells */
static struct Cell pond[POND_SIZE_X][POND_SIZE_Y];

/* This is used to generate unique cell IDs */
static volatile uint64_t cellIdCounter = 0;

/* Currently selected color scheme */

#ifdef USE_SDL
static SDL_Window *window;
enum { KINSHIP,LINEAGE,MAX_COLOR_SCHEME } colorScheme = KINSHIP;
static const char *colorSchemeName[2] = { "KINSHIP", "LINEAGE" };
static SDL_Surface *winsurf;
static SDL_Surface *screen;
#endif

volatile struct {
	/* Counts for the number of times each instruction was
	 * executed since the last report. */
	double instructionExecutions[16];
	
	/* Number of cells executed since last report */
	double cellExecutions;
	
	/* Number of viable cells replaced by other cells' offspring */
	uintptr_t viableCellsReplaced;
	
	/* Number of viable cells KILLed */
	uintptr_t viableCellsKilled;
	
	/* Number of successful SHARE operations */
	uintptr_t viableCellShares;
} statCounters;

static void doReport(const uint64_t clock)
{
	static uint64_t lastTotalViableReplicators = 0;
	
	uintptr_t x,y;
	
	uint64_t totalActiveCells = 0;
	uint64_t totalEnergy = 0;
	uint64_t totalViableReplicators = 0;
	uintptr_t maxGeneration = 0;
	
	for(x=0;x<POND_SIZE_X;++x) {
		for(y=0;y<POND_SIZE_Y;++y) {
			struct Cell *const c = &pond[x][y];
			if (c->energy) {
				++totalActiveCells;
				totalEnergy += (uint64_t)c->energy;
				if (c->generation > 2)
					++totalViableReplicators;
				if (c->generation > maxGeneration)
					maxGeneration = c->generation;
			}
		}
	}
	
	/* Look here to get the columns in the CSV output */
	
	/* The first five are here and are self-explanatory */
	printf("%llu,%llu,%llu,%llu,%llu,%llu,%llu,%llu",
		(uint64_t)clock,
		(uint64_t)totalEnergy,
		(uint64_t)totalActiveCells,
		(uint64_t)totalViableReplicators,
		(uint64_t)maxGeneration,
		(uint64_t)statCounters.viableCellsReplaced,
		(uint64_t)statCounters.viableCellsKilled,
		(uint64_t)statCounters.viableCellShares
		);
	
	/* The next 16 are the average frequencies of execution for each
	 * instruction per cell execution. */
	double totalMetabolism = 0.0;
	for(x=0;x<16;++x) {
		totalMetabolism += statCounters.instructionExecutions[x];
		printf(",%.4f",(statCounters.cellExecutions > 0.0) ? (statCounters.instructionExecutions[x] / statCounters.cellExecutions) : 0.0);
	}
	
	/* The last column is the average metabolism per cell execution */
	printf(",%.4f\n",(statCounters.cellExecutions > 0.0) ? (totalMetabolism / statCounters.cellExecutions) : 0.0);
	fflush(stdout);
	
	if ((lastTotalViableReplicators > 0)&&(totalViableReplicators == 0))
		fprintf(stderr,"[EVENT] Viable replicators have gone extinct. Please reserve a moment of silence.\n");
	else if ((lastTotalViableReplicators == 0)&&(totalViableReplicators > 0))
		fprintf(stderr,"[EVENT] Viable replicators have appeared!\n");
	
	lastTotalViableReplicators = totalViableReplicators;
	
	/* Reset per-report stat counters */
	for(x=0;x<sizeof(statCounters);++x)
		((uint8_t *)&statCounters)[x] = (uint8_t)0;
}

/**
 * Dumps the genome of a cell to a file.
 *
 * @param file Destination
 * @param cell Source
 */
#ifdef USE_SDL
static void dumpCell(FILE *file, struct Cell *cell)
{
	uintptr_t wordPtr,shiftPtr,inst,stopCount,i;

	if (cell->energy&&(cell->generation > 2)) {
		wordPtr = 0;
		shiftPtr = 0;
		stopCount = 0;
		for(i=0;i<POND_DEPTH;++i) {
			inst = (cell->genome[wordPtr] >> shiftPtr) & 0xf;
			/* Four STOP instructions in a row is considered the end.
			 * The probability of this being wrong is *very* small, and
			 * could only occur if you had four STOPs in a row inside
			 * a LOOP/REP pair that's always false. In any case, this
			 * would always result in our *underestimating* the size of
			 * the genome and would never result in an overestimation. */
			fprintf(file,"%x",(unsigned int)inst);
			if (inst == 0xf) { /* STOP */
				if (++stopCount >= 4)
					break;
			} else stopCount = 0;
			if ((shiftPtr += 4) >= SYSWORD_BITS) {
				if (++wordPtr >= POND_DEPTH_SYSWORDS) {
					wordPtr = EXEC_START_WORD;
					shiftPtr = EXEC_START_BIT;
				} else shiftPtr = 0;
			}
		}
	}
	fprintf(file,"\n");
}
#endif
static inline struct Cell *getNeighbor(const uintptr_t x,const uintptr_t y,const uintptr_t dir)
{
	/* Space is toroidal; it wraps at edges */
	switch(dir) {
		case N_LEFT:
			return (x) ? &pond[x-1][y] : &pond[POND_SIZE_X-1][y];
		case N_RIGHT:
			return (x < (POND_SIZE_X-1)) ? &pond[x+1][y] : &pond[0][y];
		case N_UP:
			return (y) ? &pond[x][y-1] : &pond[x][POND_SIZE_Y-1];
		case N_DOWN:
			return (y < (POND_SIZE_Y-1)) ? &pond[x][y+1] : &pond[x][0];
	}
	return &pond[x][y]; /* This should never be reached */
}

static inline int accessAllowed(struct Cell *const c2,const uintptr_t c1guess,int sense)
{
	/* Access permission is more probable if they are more similar in sense 0,
	 * and more probable if they are different in sense 1. Sense 0 is used for
	 * "negative" interactions and sense 1 for "positive" ones. */
	return sense ? (((getRandom() & 0xf) >= BITS_IN_FOURBIT_WORD[(c2->genome[0] & 0xf) ^ (c1guess & 0xf)])||(!c2->parentID)) : (((getRandom() & 0xf) <= BITS_IN_FOURBIT_WORD[(c2->genome[0] & 0xf) ^ (c1guess & 0xf)])||(!c2->parentID));
}
#ifdef USE_SDL
static inline uint8_t getColor(struct Cell *c)
{
	uintptr_t i,j,word,sum,opcode,skipnext;

	if (c->energy) {
		switch(colorScheme) {
			case KINSHIP:
				/*
				 * Kinship color scheme by Christoph Groth
				 *
				 * For cells of generation > 1, saturation and value are set to maximum.
				 * Hue is a hash-value with the property that related genomes will have
				 * similar hue (but of course, as this is a hash function, totally
				 * different genomes can also have a similar or even the same hue).
				 * Therefore the difference in hue should to some extent reflect the grade
				 * of "kinship" of two cells.
				 */
				if (c->generation > 1) {
					sum = 0;
					skipnext = 0;
					for(i=0;i<POND_DEPTH_SYSWORDS&&(c->genome[i] != ~((uintptr_t)0));++i) {
						word = c->genome[i];
						for(j=0;j<SYSWORD_BITS/4;++j,word >>= 4) {
							/* We ignore 0xf's here, because otherwise very similar genomes
							 * might get quite different hash values in the case when one of
							 * the genomes is slightly longer and uses one more maschine
							 * word. */
							opcode = word & 0xf;
							if (skipnext)
								skipnext = 0;
							else {
								if (opcode != 0xf)
									sum += opcode;
								if (opcode == 0xc) /* 0xc == XCHG */
									skipnext = 1; /* Skip "operand" after XCHG */
							}
						}
					}
					/* For the hash-value use a wrapped around sum of the sum of all
					 * commands and the length of the genome. */
					return (uint8_t)((sum % 192) + 64);
				}
				return 0;
			case LINEAGE:
				/*
				 * Cells with generation > 1 are color-coded by lineage.
				 */
				return (c->generation > 1) ? (((uint8_t)c->lineage) | (uint8_t)1) : 0;
			case MAX_COLOR_SCHEME:
				/* ... never used... to make compiler shut up. */
				break;
		}
	}
	return 0; /* Cells with no energy are black */
}
#endif

volatile int exitNow = 0;

static void *run(void *targ)
{
	const uintptr_t threadNo = (uintptr_t)targ;
	uintptr_t x,y,i;
	uintptr_t clock = 0;

	/* Buffer used for execution output of candidate offspring */
	uintptr_t outputBuf[POND_DEPTH_SYSWORDS];

	/* Miscellaneous variables used in the loop */
	uintptr_t currentWord,wordPtr,shiftPtr,inst,tmp;
	struct Cell *pptr,*tmpptr;
	
	/* Virtual machine memory pointer register (which
	 * exists in two parts... read the code below...) */
	uintptr_t ptr_wordPtr;
	uintptr_t ptr_shiftPtr;
	
	/* The main "register" */
	uintptr_t reg;
	
	/* Which way is the cell facing? */
	uintptr_t facing;
	
	/* Virtual machine loop/rep stack */
	uintptr_t loopStack_wordPtr[POND_DEPTH];
	uintptr_t loopStack_shiftPtr[POND_DEPTH];
	uintptr_t loopStackPtr;
	
	/* If this is nonzero, we're skipping to matching REP */
	/* It is incremented to track the depth of a nested set
	 * of LOOP/REP pairs in false state. */
	uintptr_t falseLoopDepth;

#ifdef USE_SDL
	SDL_Event sdlEvent;
	const uintptr_t sdlPitch = screen->pitch;
#endif

	/* If this is nonzero, cell execution stops. This allows us
	 * to avoid the ugly use of a goto to exit the loop. :) */
	int stop;

	/* Main loop */
	while (!exitNow) {
		/* Increment clock and run reports periodically */
		/* Clock is incremented at the start, so it starts at 1 */
		++clock;
		if ((threadNo == 0)&&(!(clock % REPORT_FREQUENCY))) {
			doReport(clock);
			/* SDL display is also refreshed every REPORT_FREQUENCY */
#ifdef USE_SDL
			while (SDL_PollEvent(&sdlEvent)) {
				if (sdlEvent.type == SDL_QUIT) {
					fprintf(stderr,"[QUIT] Quit signal received!\n");
					exitNow = 1;
				} else if (sdlEvent.type == SDL_MOUSEBUTTONDOWN) {
					switch (sdlEvent.button.button) {
						case SDL_BUTTON_LEFT:
							fprintf(stderr,"[INTERFACE] Genome of cell at (%d, %d):\n",sdlEvent.button.x, sdlEvent.button.y);
							dumpCell(stderr, &pond[sdlEvent.button.x][sdlEvent.button.y]);
							break;
						case SDL_BUTTON_RIGHT:
							colorScheme = (colorScheme + 1) % MAX_COLOR_SCHEME;
							fprintf(stderr,"[INTERFACE] Switching to color scheme \"%s\".\n",colorSchemeName[colorScheme]);
							for (y=0;y<POND_SIZE_Y;++y) {
								for (x=0;x<POND_SIZE_X;++x)
									((uint8_t *)screen->pixels)[x + (y * sdlPitch)] = getColor(&pond[x][y]);
							}
							break;
					}
				}
			}
			SDL_BlitSurface(screen, NULL, winsurf, NULL);
			SDL_UpdateWindowSurface(window);
#endif /* USE_SDL */
		}

		/* Introduce a random cell somewhere with a given energy level */
		/* This is called seeding, and introduces both energy and
		 * entropy into the substrate. This happens every INFLOW_FREQUENCY
		 * clock ticks. */
		if (!(clock % INFLOW_FREQUENCY)) {
			x = getRandom() % POND_SIZE_X;
			y = getRandom() % POND_SIZE_Y;
			pptr = &pond[x][y];

#ifdef USE_PTHREADS_COUNT
			pthread_mutex_lock(&(pptr->lock));
#endif

			pptr->ID = cellIdCounter;
			pptr->parentID = 0;
			pptr->lineage = cellIdCounter;
			pptr->generation = 0;
#ifdef INFLOW_RATE_VARIATION
			pptr->energy += INFLOW_RATE_BASE + (getRandom() % INFLOW_RATE_VARIATION);
#else
			pptr->energy += INFLOW_RATE_BASE;
#endif /* INFLOW_RATE_VARIATION */
			for(i=0;i<POND_DEPTH_SYSWORDS;++i) 
				pptr->genome[i] = getRandom();
			++cellIdCounter;
		
			/* Update the random cell on SDL screen if viz is enabled */
#ifdef USE_SDL
			((uint8_t *)screen->pixels)[x + (y * sdlPitch)] = getColor(pptr);
#endif /* USE_SDL */

#ifdef USE_PTHREADS_COUNT
			pthread_mutex_unlock(&(pptr->lock));
#endif
		}

		/* Pick a random cell to execute */
		i = getRandom();
		x = i % POND_SIZE_X;
		y = ((i / POND_SIZE_X) >> 1) % POND_SIZE_Y;
		pptr = &pond[x][y];

		/* Reset the state of the VM prior to execution */
		for(i=0;i<POND_DEPTH_SYSWORDS;++i)
			outputBuf[i] = ~((uintptr_t)0); /* ~0 == 0xfffff... */
		ptr_wordPtr = 0;
		ptr_shiftPtr = 0;
		reg = 0;
		loopStackPtr = 0;
		wordPtr = EXEC_START_WORD;
		shiftPtr = EXEC_START_BIT;
		facing = 0;
		falseLoopDepth = 0;
		stop = 0;

		/* We use a currentWord buffer to hold the word we're
		 * currently working on.  This speeds things up a bit
		 * since it eliminates a pointer dereference in the
		 * inner loop. We have to be careful to refresh this
		 * whenever it might have changed... take a look at
		 * the code. :) */
		currentWord = pptr->genome[0];

		/* Keep track of how many cells have been executed */
		statCounters.cellExecutions += 1.0;

		/* Core execution loop */
		while ((pptr->energy)&&(!stop)) {
			/* Get the next instruction */
			inst = (currentWord >> shiftPtr) & 0xf;

			/* Randomly frob either the instruction or the register with a
			 * probability defined by MUTATION_RATE. This introduces variation,
			 * and since the variation is introduced into the state of the VM
			 * it can have all manner of different effects on the end result of
			 * replication: insertions, deletions, duplications of entire
			 * ranges of the genome, etc. */
			if ((getRandom() & 0xffffffff) < MUTATION_RATE) {
				tmp = getRandom(); /* Call getRandom() only once for speed */
				if (tmp & 0x80) /* Check for the 8th bit to get random boolean */
					inst = tmp & 0xf; /* Only the first four bits are used here */
				else reg = tmp & 0xf;
			}

			/* Each instruction processed costs one unit of energy */
			--pptr->energy;

			/* Execute the instruction */
			if (falseLoopDepth) {
				/* Skip forward to matching REP if we're in a false loop. */
				if (inst == 0x9) /* Increment false LOOP depth */
					++falseLoopDepth;
				else if (inst == 0xa) /* Decrement on REP */
					--falseLoopDepth;
			} else {
				/* If we're not in a false LOOP/REP, execute normally */
				
				/* Keep track of execution frequencies for each instruction */
				statCounters.instructionExecutions[inst] += 1.0;
				
				switch(inst) {
					case 0x0: /* ZERO: Zero VM state registers */
						reg = 0;
						ptr_wordPtr = 0;
						ptr_shiftPtr = 0;
						facing = 0;
						break;
					case 0x1: /* FWD: Increment the pointer (wrap at end) */
					    ptr_shiftPtr = !(ptr_shiftPtr >= SYSWORD_BITS) * ptr_shiftPtr
                            + 4*(ptr_shiftPtr + 4 < SYSWORD_BITS);
                        ptr_wordPtr = (wordPtr++ < POND_DEPTH_SYSWORDS) * ptr_wordPtr
                            + (wordPtr++ < POND_DEPTH_SYSWORDS);
						break;
					case 0x2: /* BACK: Decrement the pointer (wrap at beginning) */
						ptr_shiftPtr = (!!ptr_shiftPtr && 0) * SYSWORD_BITS + ptr_shiftPtr - 4;
                        ptr_wordPtr = (!!ptr_wordPtr && 0)*POND_DEPTH_SYSWORDS + ptr_wordPtr - 1;
                        
                        break;
					case 0x3: /* INC: Increment the register */
						reg = (reg + 1) & 0xf;
						break;
					case 0x4: /* DEC: Decrement the register */
						reg = (reg - 1) & 0xf;
						break;
					case 0x5: /* READG: Read into the register from genome */
						reg = (pptr->genome[ptr_wordPtr] >> ptr_shiftPtr) & 0xf;
						break;
					case 0x6: /* WRITEG: Write out from the register to genome */
						pptr->genome[ptr_wordPtr] &= ~(((uintptr_t)0xf) << ptr_shiftPtr);
						pptr->genome[ptr_wordPtr] |= reg << ptr_shiftPtr;
						currentWord = pptr->genome[wordPtr]; /* Must refresh in case this changed! */
						break;
					case 0x7: /* READB: Read into the register from buffer */
						reg = (outputBuf[ptr_wordPtr] >> ptr_shiftPtr) & 0xf;
						break;
					case 0x8: /* WRITEB: Write out from the register to buffer */
						outputBuf[ptr_wordPtr] &= ~(((uintptr_t)0xf) << ptr_shiftPtr);
						outputBuf[ptr_wordPtr] |= reg << ptr_shiftPtr;
						break;
					case 0x9: /* LOOP: Jump forward to matching REP if register is zero */
						if (reg) {
							if (loopStackPtr >= POND_DEPTH)
								stop = 1; /* Stack overflow ends execution */
							else {
								loopStack_wordPtr[loopStackPtr] = wordPtr;
								loopStack_shiftPtr[loopStackPtr] = shiftPtr;
								++loopStackPtr;
							}
						} else falseLoopDepth = 1;
						break;
					case 0xa: /* REP: Jump back to matching LOOP if register is nonzero */
						if (loopStackPtr) {
							--loopStackPtr;
							if (reg) {
								wordPtr = loopStack_wordPtr[loopStackPtr];
								shiftPtr = loopStack_shiftPtr[loopStackPtr];
								currentWord = pptr->genome[wordPtr];
								/* This ensures that the LOOP is rerun */
								continue;
							}
						}
						break;
					case 0xb: /* TURN: Turn in the direction specified by register */
						facing = reg & 3;
						break;
					case 0xc: /* XCHG: Skip next instruction and exchange value of register with it */
						if ((shiftPtr += 4) >= SYSWORD_BITS) {
							if (++wordPtr >= POND_DEPTH_SYSWORDS) {
								wordPtr = EXEC_START_WORD;
								shiftPtr = EXEC_START_BIT;
							} else shiftPtr = 0;
						}
						tmp = reg;
						reg = (pptr->genome[wordPtr] >> shiftPtr) & 0xf;
						pptr->genome[wordPtr] &= ~(((uintptr_t)0xf) << shiftPtr);
						pptr->genome[wordPtr] |= tmp << shiftPtr;
						currentWord = pptr->genome[wordPtr];
						break;
					case 0xd: /* KILL: Blow away neighboring cell if allowed with penalty on failure */
						tmpptr = getNeighbor(x,y,facing);
						if (accessAllowed(tmpptr,reg,0)) {
							if (tmpptr->generation > 2)
								++statCounters.viableCellsKilled;

							/* Filling first two words with 0xfffff... is enough */
							tmpptr->genome[0] = ~((uintptr_t)0);
							tmpptr->genome[1] = ~((uintptr_t)0);
							tmpptr->ID = cellIdCounter;
							tmpptr->parentID = 0;
							tmpptr->lineage = cellIdCounter;
							tmpptr->generation = 0;
							++cellIdCounter;
						} else if (tmpptr->generation > 2) {
							tmp = pptr->energy / FAILED_KILL_PENALTY;
							if (pptr->energy > tmp)
								pptr->energy -= tmp;
							else pptr->energy = 0;
						}
						break;
					case 0xe: /* SHARE: Equalize energy between self and neighbor if allowed */
						tmpptr = getNeighbor(x,y,facing);
						if (accessAllowed(tmpptr,reg,1)) {
#ifdef USE_PTHREADS_COUNT
							pthread_mutex_lock(&(tmpptr->lock));
#endif
							if (tmpptr->generation > 2)
								++statCounters.viableCellShares;
							tmp = pptr->energy + tmpptr->energy;
							tmpptr->energy = tmp / 2;
							pptr->energy = tmp - tmpptr->energy;
#ifdef USE_PTHREADS_COUNT
							pthread_mutex_unlock(&(tmpptr->lock));
#endif
						}
						break;
					case 0xf: /* STOP: End execution */
						stop = 1;
						break;
				}
			}
			
			/* Advance the shift and word pointers, and loop around
			 * to the beginning at the end of the genome. */
			if ((shiftPtr += 4) >= SYSWORD_BITS) {
				if (++wordPtr >= POND_DEPTH_SYSWORDS) {
					wordPtr = EXEC_START_WORD;
					shiftPtr = EXEC_START_BIT;
				} else shiftPtr = 0;
				currentWord = pptr->genome[wordPtr];
			}
		}

		/* Copy outputBuf into neighbor if access is permitted and there
		 * is energy there to make something happen. There is no need
		 * to copy to a cell with no energy, since anything copied there
		 * would never be executed and then would be replaced with random
		 * junk eventually. See the seeding code in the main loop above. */
		if ((outputBuf[0] & 0xff) != 0xff) {
			tmpptr = getNeighbor(x,y,facing);
#ifdef USE_PTHREADS_COUNT
			pthread_mutex_lock(&(tmpptr->lock));
#endif
			if ((tmpptr->energy)&&accessAllowed(tmpptr,reg,0)) {
				/* Log it if we're replacing a viable cell */
				if (tmpptr->generation > 2)
					++statCounters.viableCellsReplaced;
				
				tmpptr->ID = ++cellIdCounter;
				tmpptr->parentID = pptr->ID;
				tmpptr->lineage = pptr->lineage; /* Lineage is copied in offspring */
				tmpptr->generation = pptr->generation + 1;

				for(i=0;i<POND_DEPTH_SYSWORDS;++i)
					tmpptr->genome[i] = outputBuf[i];
			}
#ifdef USE_PTHREADS_COUNT
			pthread_mutex_unlock(&(tmpptr->lock));
#endif
		}

		/* Update the neighborhood on SDL screen to show any changes. */
#ifdef USE_SDL
		((uint8_t *)screen->pixels)[x + (y * sdlPitch)] = getColor(pptr);
		if (x) {
			((uint8_t *)screen->pixels)[(x-1) + (y * sdlPitch)] = getColor(&pond[x-1][y]);
			if (x < (POND_SIZE_X-1))
				((uint8_t *)screen->pixels)[(x+1) + (y * sdlPitch)] = getColor(&pond[x+1][y]);
			else ((uint8_t *)screen->pixels)[y * sdlPitch] = getColor(&pond[0][y]);
		} else {
			((uint8_t *)screen->pixels)[(POND_SIZE_X-1) + (y * sdlPitch)] = getColor(&pond[POND_SIZE_X-1][y]);
			((uint8_t *)screen->pixels)[1 + (y * sdlPitch)] = getColor(&pond[1][y]);
		}
		if (y) {
			((uint8_t *)screen->pixels)[x + ((y-1) * sdlPitch)] = getColor(&pond[x][y-1]);
			if (y < (POND_SIZE_Y-1))
				((uint8_t *)screen->pixels)[x + ((y+1) * sdlPitch)] = getColor(&pond[x][y+1]);
			else ((uint8_t *)screen->pixels)[x] = getColor(&pond[x][0]);
		} else {
			((uint8_t *)screen->pixels)[x + ((POND_SIZE_Y-1) * sdlPitch)] = getColor(&pond[x][POND_SIZE_Y-1]);
			((uint8_t *)screen->pixels)[x + sdlPitch] = getColor(&pond[x][1]);
		}
#endif /* USE_SDL */
	}

	return (void *)0;
}

/**
 * Main method
 *
 * @param argc Number of args
 * @param argv Argument array
 */
int main(int argc,char **argv)
{
	uintptr_t i,x,y;

	/* Seed and init the random number generator */
	prngState[0] = (uint64_t)time(NULL);
	srand(time(NULL));
	prngState[1] = (uint64_t)rand();

	/* Reset per-report stat counters */
	for(x=0;x<sizeof(statCounters);++x)
		((uint8_t *)&statCounters)[x] = (uint8_t)0;
	
	/* Set up SDL if we're using it */
#ifdef USE_SDL
	if (SDL_Init(SDL_INIT_VIDEO) < 0 ) {
		fprintf(stderr,"*** Unable to init SDL: %s ***\n",SDL_GetError());
		exit(1);
	}
	atexit(SDL_Quit);
	window = SDL_CreateWindow("nanopond", SDL_WINDOWPOS_CENTERED, SDL_WINDOWPOS_CENTERED, POND_SIZE_X, POND_SIZE_Y, 0);
	if (!window) {
		fprintf(stderr, "*** Unable to create SDL window: %s ***\n", SDL_GetError());
		exit(1);
	}
	winsurf = SDL_GetWindowSurface(window);
	if (!winsurf) {
		fprintf(stderr, "*** Unable to get SDL window surface: %s ***\n", SDL_GetError());
		exit(1);
	}
	screen = SDL_CreateRGBSurface(0, POND_SIZE_X, POND_SIZE_Y, 8, 0, 0, 0, 0);
	if (!screen) {
		fprintf(stderr, "*** Unable to create SDL window surface: %s ***\n", SDL_GetError());
		exit(1);
	}
	/* Set palette entries to match the default SDL 1.2.15 palette */
	{
		Uint8 r[8] = {0, 36, 73, 109, 146, 182, 219, 255};
		Uint8 g[8] = {0, 36, 73, 109, 146, 182, 219, 255};
		Uint8 b[4] = {0, 85, 170, 255};
		int curColor = 0;
		for(unsigned int i = 0; i < 8; ++i) {
			for(unsigned int j = 0; j < 8; ++j) {
				for(unsigned int k = 0; k < 4; ++k) {
					SDL_Color color = {r[i], g[j], b[k], 255};
					SDL_SetPaletteColors(screen->format->palette, &color, curColor, 1);
					curColor++;
				}
			}
		}
	}
#endif /* USE_SDL */
 
	/* Clear the pond and initialize all genomes
	 * to 0xffff... */
	for(x=0;x<POND_SIZE_X;++x) {
		for(y=0;y<POND_SIZE_Y;++y) {
			pond[x][y].ID = 0;
			pond[x][y].parentID = 0;
			pond[x][y].lineage = 0;
			pond[x][y].generation = 0;
			pond[x][y].energy = 0;
			for(i=0;i<POND_DEPTH_SYSWORDS;++i)
				pond[x][y].genome[i] = ~((uintptr_t)0);
#ifdef USE_PTHREADS_COUNT
			pthread_mutex_init(&(pond[x][y].lock),0);
#endif
		}
	}

#ifdef USE_PTHREADS_COUNT
	pthread_t threads[USE_PTHREADS_COUNT];
	for(i=1;i<USE_PTHREADS_COUNT;++i)
		pthread_create(&threads[i],0,run,(void *)i);
	run((void *)0);
	for(i=1;i<USE_PTHREADS_COUNT;++i)
		pthread_join(threads[i],(void **)0);
#else
	run((void *)0);
#endif

#ifdef USE_SDL
	SDL_FreeSurface(screen);
	SDL_DestroyWindow(window);
#endif /* USE_SDL */

	return 0;
}<|MERGE_RESOLUTION|>--- conflicted
+++ resolved
@@ -252,11 +252,7 @@
 /* Define this to use SDL. To use SDL, you must have SDL headers
  * available and you must link with the SDL library when you compile. */
 /* Comment this out to compile without SDL visualization support. */
-<<<<<<< HEAD
 //#define USE_SDL 1
-=======
-// #define USE_SDL 1
->>>>>>> bef3fb9b
 
 /* Define this to use threads, and how many threads to create */
 #define USE_PTHREADS_COUNT 4
@@ -321,7 +317,7 @@
  * Structure for a cell in the pond
  */
 struct Cell
-{
+        {
 	/* Globally unique cell ID */
 	uint64_t ID;
 	
